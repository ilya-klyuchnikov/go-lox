--- conflicted
+++ resolved
@@ -34,14 +34,11 @@
 	error
 }
 
-<<<<<<< HEAD
-=======
 // continue
 type continueError struct {
 	error
 }
 
->>>>>>> f504358a
 // Interpret tries to calculate the result of an expression, or print a message
 // if an error occurs
 func Interpret(statements []ast.Stmt, env *env.Environment) {
@@ -260,11 +257,8 @@
 			if err != nil {
 				if _, ok := err.(breakError); ok {
 					break
-<<<<<<< HEAD
-=======
 				} else if _, ok := err.(continueError); ok {
 					continue
->>>>>>> f504358a
 				}
 				return nil, err
 			}
@@ -327,8 +321,6 @@
 	case *ast.Break:
 		return nil, breakError{}
 	case *ast.Continue:
-<<<<<<< HEAD
-=======
 		if n.Increment != nil {
 			_, err := Eval(n.Increment, environment)
 			if err != nil {
@@ -336,7 +328,6 @@
 			}
 		}
 		return nil, continueError{}
->>>>>>> f504358a
 	}
 	panic("Fatal error")
 }
