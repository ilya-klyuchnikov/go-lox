--- conflicted
+++ resolved
@@ -377,11 +377,7 @@
 	}
 }
 
-<<<<<<< HEAD
-func TestEvalBreak(t *testing.T) {
-=======
 func TestEvalBreakContinue(t *testing.T) {
->>>>>>> f504358a
 	tests := []struct {
 		input          string
 		expectedOutput string
@@ -393,8 +389,6 @@
 		}
 		print a;
 		`, "8"},
-<<<<<<< HEAD
-=======
 		{`
 		var a = 1;
 		while (a < 10) {
@@ -415,7 +409,6 @@
 			break;
 		}
 		`, "9"},
->>>>>>> f504358a
 	}
 
 	for _, test := range tests {
