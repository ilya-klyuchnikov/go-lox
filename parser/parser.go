--- conflicted
+++ resolved
@@ -56,25 +56,15 @@
 // Parser will transform an array of tokens to an AST.
 // Use parser.New to create a new Parser. Do not create a Parser directly
 type Parser struct {
-<<<<<<< HEAD
-	tokens  []token.Token
-	current int
-	inloop  bool
-=======
 	tokens        []token.Token
 	current       int
 	inloop        bool     // used when checking stray break/continue statements
 	loopIncrement ast.Expr // the current loop increment expression, used to parse continue statements
->>>>>>> f504358a
 }
 
 // New creates a new parser
 func New(tokens []token.Token) Parser {
-<<<<<<< HEAD
-	return Parser{tokens, 0, false}
-=======
 	return Parser{tokens, 0, false, nil}
->>>>>>> f504358a
 }
 
 // Parse is the driver function that begins parsing
@@ -212,11 +202,7 @@
 
 func (p *Parser) breakStatement() (ast.Stmt, error) {
 	if !p.inloop {
-<<<<<<< HEAD
-		return nil, parseerror.MakeError(p.previous(), "Stray break detected")
-=======
 		return nil, parseerror.MakeError(p.previous(), "Stray break detected.")
->>>>>>> f504358a
 	}
 	tok := p.previous()
 	_, err := p.consume(token.SEMICOLON, "Expected ';' after break")
@@ -227,22 +213,15 @@
 }
 
 func (p *Parser) continueStatement() (ast.Stmt, error) {
-<<<<<<< HEAD
-=======
 	if !p.inloop {
 		return nil, parseerror.MakeError(p.previous(), "Stray continue detected.")
 	}
->>>>>>> f504358a
 	tok := p.previous()
 	_, err := p.consume(token.SEMICOLON, "Expected ';' after continue")
 	if err != nil {
 		return nil, err
 	}
-<<<<<<< HEAD
-	return &ast.Continue{Token: tok}, nil
-=======
 	return &ast.Continue{Token: tok, Increment: p.loopIncrement}, nil
->>>>>>> f504358a
 }
 
 func (p *Parser) forStatement() (ast.Stmt, error) {
@@ -761,11 +740,8 @@
 
 func (p *Parser) resetLoop(val bool) {
 	p.inloop = val
-<<<<<<< HEAD
-=======
 }
 
 func (p *Parser) resetLoopIncrement(increment ast.Expr) {
 	p.loopIncrement = increment
->>>>>>> f504358a
 }